import {
  DendronError,
  DEngineClientV2,
  DNodePropsDictV2,
  DNodePropsQuickInputV2,
  DNodePropsV2,
  DNodeUtilsV2,
  DVault,
  getStage,
  NotePropsV2,
  NoteUtilsV2,
  SchemaModulePropsV2,
  SchemaUtilsV2,
} from "@dendronhq/common-all";
import _, { DebouncedFunc } from "lodash";
import { Uri, window } from "vscode";
import { Logger } from "../../logger";
import { HistoryService } from "../../services/HistoryService";
import { EngineFlavor, EngineOpts } from "../../types";
import { getDurationMilliseconds, profile } from "../../utils/system";
import { DendronWorkspace } from "../../workspace";
import { DendronQuickPickerV2 } from "./types";
import {
  createNoActiveItem,
  node2Uri,
  PickerUtilsV2,
  showDocAndHidePicker,
} from "./utils";

export class LookupProviderV2 {
  public opts: EngineOpts;
  protected onDidChangeValueDebounced?: DebouncedFunc<any>;

  constructor(opts: EngineOpts) {
    this.opts = opts;
  }

  createDefaultItems = ({ picker }: { picker: DendronQuickPickerV2 }) => {
    if (_.find(picker.buttons, { type: "multiSelect" })?.pressed) {
      return [];
    } else {
      return [createNoActiveItem(PickerUtilsV2.getVaultForOpenEditor())];
    }
  };

  async _onAcceptNewNote({
    picker,
    selectedItem,
  }: {
    picker: DendronQuickPickerV2;
    selectedItem: DNodePropsQuickInputV2;
  }): Promise<Uri> {
    const ctx = "onAcceptNewNode";
    const fname = PickerUtilsV2.getValue(picker);
    Logger.info({ ctx, msg: "createNewPick", value: fname });
    let nodeNew: DNodePropsV2;
    let foundStub = false;
    const ws = DendronWorkspace.instance();
    const engine = ws.getEngine();
    if (selectedItem?.stub) {
      Logger.info({ ctx, msg: "create stub" });
      nodeNew = engine.notes[selectedItem.id];
      nodeNew.stub = false;
      foundStub = true;
    } else if (selectedItem?.schemaStub) {
      Logger.info({ ctx, msg: "create schema stub" });
      selectedItem.schemaStub = false;
      nodeNew = selectedItem;
    } else {
      const vault = PickerUtilsV2.getOrPromptVaultForOpenEditor();
      Logger.info({ ctx, msg: "create normal node" });
      nodeNew = NoteUtilsV2.create({ fname, vault });
      const result = SchemaUtilsV2.matchPath({
        notePath: fname,
        schemaModDict: engine.schemas,
      });
      if (result) {
        NoteUtilsV2.addSchema({
          note: nodeNew,
          schemaModule: result.schemaModule,
          schema: result.schema,
        });
      }
      Logger.info({ ctx, msg: "post:maybeAddSchema", schema: result });
    }
    const maybeSchema = SchemaUtilsV2.getSchemaFromNote({
      note: nodeNew,
      engine,
    });
    const maybeTemplate =
      maybeSchema?.schemas[nodeNew.schema?.schemaId as string].data.template;
    if (maybeSchema && maybeTemplate) {
      SchemaUtilsV2.applyTemplate({
        template: maybeTemplate,
        note: nodeNew,
        engine,
      });
    }
    const uri = node2Uri(nodeNew);
    const historyService = HistoryService.instance();
    historyService.add({ source: "engine", action: "create", uri });

    Logger.info({ ctx, msg: "pre:checkNoteExist", uri });
    // TODO: check for overwriting schema
    let noteExists = NoteUtilsV2.getNoteByFname(nodeNew.fname, engine.notes);
    if (noteExists && !foundStub && !selectedItem?.schemaStub) {
      Logger.error({ ctx, msg: "action will overwrite existing note" });
      throw Error("action will overwrite existing note");
    }
    if (picker.onCreate) {
      Logger.info({ ctx, msg: "pre:pickerOnCreate", uri });
      await picker.onCreate(nodeNew);
    }
    Logger.info({ ctx, msg: "pre:engine.write", uri });
    await engine.writeNote(nodeNew, {
      newNode: true,
    });
    Logger.info({ ctx, msg: "engine.write", profile });
    return uri;
  }

  async _onAcceptNewSchema({
    picker,
    vault,
  }: {
    picker: DendronQuickPickerV2;
    vault: DVault;
  }) {
    const ctx = "onAcceptNewSchema";
    const fname = PickerUtilsV2.getValue(picker);
    Logger.info({ ctx, msg: "createNewPick", value: fname });
    let smodNew: SchemaModulePropsV2;
    const ws = DendronWorkspace.instance();
    const engine = ws.getEngine();
    Logger.info({ ctx, msg: "create normal node" });
    smodNew = SchemaUtilsV2.createModuleProps({ fname, vault });
    const uri = Uri.file(SchemaUtilsV2.getPath({ root: vault.fsPath, fname }));
    const historyService = HistoryService.instance();
    historyService.add({ source: "engine", action: "create", uri });
    await engine.writeSchema(smodNew);
    Logger.info({ ctx, msg: "engine.write", profile });
    return uri;
  }

  async onAcceptNewNode({
    picker,
    opts,
    selectedItem,
  }: {
    picker: DendronQuickPickerV2;
    opts: EngineOpts;
    selectedItem: DNodePropsQuickInputV2;
  }): Promise<Uri> {
    const ctx = "onAcceptNewNode";
    Logger.info({ ctx });
    let vault: DVault = PickerUtilsV2.getVaultForOpenEditor();

    if (opts.flavor === "schema") {
      return this._onAcceptNewSchema({ picker, vault });
    } else {
      return this._onAcceptNewNote({ picker, selectedItem });
    }
  }
  onDidAccept(picker: DendronQuickPickerV2, opts: EngineOpts) {
    if (this.onDidChangeValueDebounced?.cancel) {
      this.onDidChangeValueDebounced.cancel();
    }
    if (picker.canSelectMany) {
      return this.onDidAcceptForMulti(picker, opts);
    } else {
      return this.onDidAcceptForSingle(picker, opts);
    }
  }

  async onDidAcceptForSingle(picker: DendronQuickPickerV2, opts: EngineOpts) {
    const ctx = "onDidAcceptSingle";
    const value = PickerUtilsV2.getValue(picker);
    Logger.info({ ctx, msg: "enter", value, opts });
    const selectedItem = PickerUtilsV2.getSelection(picker)[0];
    const resp = this.validate(picker.value, opts.flavor);
    const ws = DendronWorkspace.instance();
    let uri: Uri;
    if (resp) {
      return window.showErrorMessage(resp);
    }
    if (selectedItem) {
      if (PickerUtilsV2.isCreateNewNotePickForSingle(selectedItem)) {
        uri = await this.onAcceptNewNode({ picker, opts, selectedItem });
      } else {
        uri = node2Uri(selectedItem);
        if (opts.flavor === "schema") {
          const smod = DendronWorkspace.instance().getEngine().schemas[
            selectedItem.id
          ];
          uri = Uri.file(
            SchemaUtilsV2.getPath({
              root: smod.vault.fsPath,
              fname: smod.fname,
            })
          );
        }
      }
      return showDocAndHidePicker([uri], picker);
    } else {
      // item from pressing enter
      if (opts.flavor === "note") {
        try {
          const maybeNote = NoteUtilsV2.getNoteByFname(
            value,
            ws.getEngine().notes
          );
          if (maybeNote) {
            uri = node2Uri(maybeNote);
            return showDocAndHidePicker([uri], picker);
          }
        } catch (err) {
          return window.showErrorMessage(
            "multiple notes found. please select one"
          );
        }
      }
      return;
    }
  }

  async onDidAcceptForMulti(picker: DendronQuickPickerV2, opts: EngineOpts) {
    const ctx = "onDidAccept";
    const value = PickerUtilsV2.getValue(picker);
    Logger.info({ ctx, msg: "enter", value, opts });
    let selectedItems = PickerUtilsV2.getSelection(picker);
    const resp = this.validate(picker.value, opts.flavor);
    const ws = DendronWorkspace.instance();
    let uris: Uri[];
    if (resp) {
      return window.showErrorMessage(resp);
    }

    // check if we get note by quickpick value instead of selection
    const activeItem = picker.activeItems[0];
    const maybeNoteFname = activeItem ? activeItem.fname : value;
    const maybeNote = NoteUtilsV2.getNoteByFname(
      maybeNoteFname,
      ws.getEngine().notes
    );
    if (_.isEmpty(selectedItems) && opts.flavor === "note") {
      if (maybeNote) {
        if (maybeNote.stub) {
          selectedItems = [...picker.activeItems];
        } else {
          uris = [node2Uri(maybeNote)];
          return showDocAndHidePicker(uris, picker);
        }
      } else {
        selectedItems = [];
      }
    }

    // get note by selection
    const isCreateNew =
      _.some(selectedItems.map(PickerUtilsV2.isCreateNewNotePick)) ||
      _.isEmpty(selectedItems);
    if (isCreateNew && selectedItems.length > 1) {
      window.showErrorMessage(`cannot create new note when multi-select is on`);
      return;
    }
    if (isCreateNew) {
      uris = [
        await this.onAcceptNewNode({
          picker,
          opts,
          selectedItem: selectedItems[0],
        }),
      ];
    } else {
      if (opts.flavor === "schema") {
        const smods = selectedItems.map(
          (item) => DendronWorkspace.instance().getEngine().schemas[item.id]
        );
        uris = smods.map((smod) =>
          Uri.file(
            SchemaUtilsV2.getPath({
              root: DendronWorkspace.rootWorkspaceFolder()?.uri
                .fsPath as string,
              fname: smod.fname,
            })
          )
        );
      } else {
        uris = selectedItems.map((item) => node2Uri(item));
      }
    }
    return showDocAndHidePicker(uris, picker);
  }

  async onUpdatePickerItem(
    picker: DendronQuickPickerV2,
    opts: EngineOpts,
    source: string
    // | "updatePickerBehavior:journal"
    // | "updatePickerBehavior:scratch"
    // | "updatePickerBehavior:normal"
    // | "onValueChange"
    // | "manual"
  ) {
    // ~~~ setup variables
    const start = process.hrtime();
    const ctx = "updatePickerItems";
    picker.busy = true;
    let pickerValue = picker.value;
    // if we just started, show all results of current parent
    if (picker.justActivated) {
      const lastDotIndex = pickerValue.lastIndexOf(".");
      if (lastDotIndex < 0) {
        pickerValue = "";
      } else {
        pickerValue = pickerValue.slice(0, lastDotIndex + 1);
      }
    }
    const querystring = PickerUtilsV2.slashToDot(pickerValue);
    const queryOrig = PickerUtilsV2.slashToDot(picker.value);
    const depth = queryOrig.split(".").length;
    const ws = DendronWorkspace.instance();
    let profile: number;
    const queryEndsWithDot = queryOrig.endsWith(".");
    const engine = ws.getEngine();
    Logger.debug({ ctx, msg: "enter", queryOrig, source });

    // ~~~ update results
    try {
      if (querystring === "") {
        Logger.debug({ ctx, msg: "empty qs" });
        picker.items = this.showRootResults(opts.flavor, engine);
        return;
      }

      // current items
      const items: DNodePropsQuickInputV2[] = [...picker.items];

      let updatedItems = PickerUtilsV2.filterCreateNewItem(items);
      updatedItems = this.createDefaultItems({ picker }).concat(updatedItems);

      Logger.debug({
        ctx,
        pickerValue,
        items: updatedItems.map((ent) => _.pick(ent, ["id", "title"])),
        msg: "qs",
      });

      // first query, show all results
      // subsequent query, only show next level children
      if (
        queryEndsWithDot ||
        queryOrig.split(".").length < 2 ||
        picker.justActivated
      ) {
        Logger.info({ ctx, msg: "first query" });
        let nodes: DNodePropsV2[];
        if (opts.flavor === "note") {
          const resp = await engine.queryNotes({ qs: querystring });
          nodes = resp.data;
        } else {
          const resp = await engine.querySchema(querystring);
          nodes = resp.data.map((ent) => SchemaUtilsV2.getModuleRoot(ent));
        }
        // overwrite results
        updatedItems = this.createDefaultItems({ picker }).concat(
          nodes.map((ent) =>
            DNodeUtilsV2.enhancePropForQuickInput({
              props: ent,
              schemas: engine.schemas,
              vaults: DendronWorkspace.instance().vaults,
            })
          )
        );
        profile = getDurationMilliseconds(start);
        Logger.info({ ctx, msg: "engine.query", profile });
      }

      // check if single item query, vscode doesn't surface single letter queries
      if (picker.activeItems.length === 0 && querystring.length === 1) {
        picker.items = updatedItems;
        picker.activeItems = picker.items;
        return;
      }

      // don't use query string since this can change
      const perfectMatch =
        opts.flavor === "note"
          ? _.find(updatedItems, { fname: queryOrig })
          : _.find(updatedItems, { id: queryOrig });
      // NOTE: we modify this later so need to track this here
      const noUpdatedItems = updatedItems.length === 0;

      // add schema suggestions
      if (opts.flavor === "note" && queryEndsWithDot) {
        const results = SchemaUtilsV2.matchPath({
          notePath: _.trimEnd(queryOrig, "."),
          schemaModDict: engine.schemas,
        });
        // since namespace matches everything, we don't do queries on that
        if (results && !results.namespace) {
          const { schema, schemaModule } = results;
          const dirName = DNodeUtilsV2.dirName(queryOrig);
          const candidates = schema.children
            .map((ent) => {
              const mschema = schemaModule.schemas[ent];
              if (
                SchemaUtilsV2.hasSimplePattern(mschema, {
                  isNotNamespace: true,
                })
              ) {
                const pattern = SchemaUtilsV2.getPattern(mschema, {
                  isNotNamespace: true,
                });
                const fname = [dirName, pattern].join(".");
                return NoteUtilsV2.fromSchema({
                  schemaModule,
                  schemaId: ent,
                  fname,
                  vault: PickerUtilsV2.getVaultForOpenEditor(),
                });
              }
              return;
            })
            .filter(Boolean) as NotePropsV2[];
          const candidatesToAdd = _.differenceBy(
            candidates,
            updatedItems,
            (ent) => ent.fname
          );
          updatedItems = updatedItems.concat(
            candidatesToAdd.map((ent) => {
              return DNodeUtilsV2.enhancePropForQuickInput({
                props: ent,
                schemas: engine.schemas,
                vaults: DendronWorkspace.instance().vaults,
              });
            })
          );
        }
      }
      // check if new item, return if that's the case
      if (
        noUpdatedItems ||
        (picker.activeItems.length === 0 && !perfectMatch && !queryEndsWithDot)
      ) {
        Logger.debug({ ctx, msg: "no matches" });
        picker.items = updatedItems;
        return;
      }
      if (picker.showDirectChildrenOnly) {
        updatedItems = PickerUtilsV2.filterByDepth(updatedItems, depth);
      }

      if (perfectMatch) {
        Logger.debug({ ctx, msg: "active = qs" });
        picker.activeItems = [perfectMatch];
        picker.items = PickerUtilsV2.filterCreateNewItem(updatedItems);
      } else if (queryEndsWithDot) {
        // don't show noActiveItem for dot queries
        Logger.debug({ ctx, msg: "active != qs, end with ." });
        picker.items = PickerUtilsV2.filterCreateNewItem(updatedItems);
      } else {
        // regular result
        Logger.debug({ ctx, msg: "active != qs" });
        picker.items = updatedItems;
      }
    } catch (err) {
      window.showErrorMessage(err);
      throw Error(err);
    } finally {
      profile = getDurationMilliseconds(start);
      picker.busy = false;
      picker.justActivated = false;
      Logger.info({ ctx, msg: "exit", queryOrig, source, profile });
    }
  }

  provide(picker: DendronQuickPickerV2) {
    const { opts } = this;
<<<<<<< HEAD
    picker.onDidAccept(() => {
      const ctx = "LookupProvider:onAccept";
      // NOTE: unfortunate hack
      if (getStage() === "test") {
        return;
      }
=======
    const _this = this;
    picker.onDidAccept(async () => {
      const ctx = "LookupProvider:onAccept";
>>>>>>> e1e87a16
      this.onDidAccept(picker, opts).catch((err) => {
        Logger.error({
          ctx,
          err: new DendronError({
            friendly:
              "something went wrong. please submit a bug report to https://github.com/dendronhq/dendron/issues/new?assignees=&labels=&template=bug_report.md&title= with the output of `Dendron: Open Log`",
            payload: err,
          }),
        });
      });
    });
    this.onDidChangeValueDebounced = _.debounce(
      _.bind(this.onUpdatePickerItem, _this),
      30,
      { leading: true }
    );
    picker.onDidChangeValue(() => {
      this.onDidChangeValueDebounced = (this
        .onDidChangeValueDebounced as DebouncedFunc<any>)(
        picker,
        opts,
        "onValueChange"
      );
    });
  }

  showRootResults(
    flavor: EngineFlavor,
    engine: DEngineClientV2
  ): DNodePropsQuickInputV2[] {
    let nodeDict: DNodePropsDictV2;
    let nodes: DNodePropsV2[];
    if (flavor === "note") {
      nodeDict = engine.notes;
      const roots = NoteUtilsV2.getRoots(nodeDict);
      const childrenOfRoot = roots.flatMap((ent) => ent.children);
      nodes = _.map(childrenOfRoot, (ent) => nodeDict[ent]).concat(roots);
    } else {
      nodeDict = _.mapValues(engine.schemas, (ent) => ent.root);
      nodes = _.map(_.values(engine.schemas), (ent: SchemaModulePropsV2) => {
        return SchemaUtilsV2.getModuleRoot(ent);
      });
    }
    return nodes.map((ent) => {
      return DNodeUtilsV2.enhancePropForQuickInput({
        props: ent,
        schemas: engine.schemas,
        vaults: DendronWorkspace.instance().vaults,
      });
    });
  }

  validate(value: string, flavor: EngineFlavor): string | undefined {
    if (flavor === "schema") {
      if (value.split(".").length > 1) {
        return "schemas can only be one level deep";
      }
    }
    return;
  }
}<|MERGE_RESOLUTION|>--- conflicted
+++ resolved
@@ -478,18 +478,13 @@
 
   provide(picker: DendronQuickPickerV2) {
     const { opts } = this;
-<<<<<<< HEAD
+    const _this = this;
     picker.onDidAccept(() => {
       const ctx = "LookupProvider:onAccept";
       // NOTE: unfortunate hack
       if (getStage() === "test") {
         return;
       }
-=======
-    const _this = this;
-    picker.onDidAccept(async () => {
-      const ctx = "LookupProvider:onAccept";
->>>>>>> e1e87a16
       this.onDidAccept(picker, opts).catch((err) => {
         Logger.error({
           ctx,
